--- conflicted
+++ resolved
@@ -84,29 +84,6 @@
 proc fontAscent*(font: FontPtr): cint {.importc: "TTF_FontAscent".}
 # Get the offset from the baseline to the bottom of the font
 #   This is a negative value, relative to the baseline.
-<<<<<<< HEAD
-# 
-proc FontDescent*(font: PFont): cint {.importc: "TTF_FontDescent".}
-# Get the recommended spacing between lines of text for this font 
-proc FontLineSkip*(font: PFont): cint {.importc: "TTF_FontLineSkip".}
-# Get/Set whether or not kerning is allowed for this font 
-proc GetFontKerning*(font: PFont): cint {.importc: "TTF_GetFontKerning".}
-proc SetFontKerning*(font: PFont; allowed: cint) {.importc: "TTF_SetFontKerning".}
-# Get the number of faces of the font 
-proc FontFaces*(font: PFont): clong {.importc: "TTF_FontFaces".}
-# Get the font face attributes, if any 
-proc FontFaceIsFixedWidth*(font: PFont): cint {.importc: "TTF_FontFaceIsFixedWidth".}
-proc FontFaceFamilyName*(font: PFont): cstring {.importc: "TTF_FontFaceFamilyName".}
-proc FontFaceStyleName*(font: PFont): cstring {.importc: "TTF_FontFaceStyleName".}
-# Check wether a glyph is provided by the font or not 
-proc GlyphIsProvided*(font: PFont; ch: uint16): cint {.importc: "TTF_GlyphIsProvided".}
-# Get the metrics (dimensions) of a glyph
-#   To understand what these metrics mean, here is a useful link:
-#    http://freetype.sourceforge.net/freetype2/docs/tutorial/step2.html
-# 
-proc GlyphMetrics*(font: PFont; ch: uint16; minx: ptr cint; 
-                       maxx: ptr cint; miny: ptr cint; maxy: ptr cint; 
-=======
 #
 proc fontDescent*(font: FontPtr): cint {.importc: "TTF_FontDescent".}
 # Get the recommended spacing between lines of text for this font
@@ -121,25 +98,20 @@
 proc fontFaceFamilyName*(font: FontPtr): cstring {.importc: "TTF_FontFaceFamilyName".}
 proc fontFaceStyleName*(font: FontPtr): cstring {.importc: "TTF_FontFaceStyleName".}
 # Check wether a glyph is provided by the font or not
-proc glyphIsProvided*(font: FontPtr; ch: Uint16): cint {.importc: "TTF_GlyphIsProvided".}
+proc glyphIsProvided*(font: FontPtr; ch: uint16): cint {.importc: "TTF_GlyphIsProvided".}
 # Get the metrics (dimensions) of a glyph
 #   To understand what these metrics mean, here is a useful link:
 #    http://freetype.sourceforge.net/freetype2/docs/tutorial/step2.html
 #
-proc glyphMetrics*(font: FontPtr; ch: Uint16; minx: ptr cint;
+proc glyphMetrics*(font: FontPtr; ch: uint16; minx: ptr cint;
                        maxx: ptr cint; miny: ptr cint; maxy: ptr cint;
->>>>>>> f3583d83
                        advance: ptr cint): cint {.importc: "TTF_GlyphMetrics".}
 # Get the dimensions of a rendered string of text
 proc sizeText*(font: FontPtr; text: cstring; w: ptr cint; h: ptr cint): cint{.
   importc: "TTF_SizeText".}
 proc sizeUtf8*(font: FontPtr; text: cstring; w: ptr cint; h: ptr cint): cint{.
   importc: "TTF_SizeUTF8".}
-<<<<<<< HEAD
-proc SizeUNICODE*(font: PFont; text: ptr uint16; w, h: ptr cint): cint{.
-=======
-proc sizeUnicode*(font: FontPtr; text: ptr Uint16; w, h: ptr cint): cint{.
->>>>>>> f3583d83
+proc sizeUnicode*(font: FontPtr; text: ptr uint16; w, h: ptr cint): cint{.
   importc: "TTF_SizeUNICODE".}
 # Create an 8-bit palettized surface and render the given text at
 #   fast quality with the given font and color.  The 0 pixel is the
@@ -151,13 +123,8 @@
   importc: "TTF_RenderText_Solid".}
 proc renderUtf8Solid*(font: FontPtr; text: cstring; fg: Color): SurfacePtr{.
   importc: "TTF_RenderUTF8_Solid".}
-<<<<<<< HEAD
-proc RenderUNICODE_Solid*(font: PFont; text: ptr uint16; 
-  fg: TColor): PSurface {.importc: "TTF_RenderUNICODE_Solid".}
-=======
-proc renderUnicodeSolid*(font: FontPtr; text: ptr Uint16;
+proc renderUnicodeSolid*(font: FontPtr; text: ptr uint16;
   fg: Color): SurfacePtr {.importc: "TTF_RenderUNICODE_Solid".}
->>>>>>> f3583d83
 # Create an 8-bit palettized surface and render the given glyph at
 #   fast quality with the given font and color.  The 0 pixel is the
 #   colorkey, giving a transparent background, and the 1 pixel is set
@@ -165,24 +132,15 @@
 #   centering in the X direction, and aligned normally in the Y direction.
 #   This function returns the new surface, or NULL if there was an error.
 #
-<<<<<<< HEAD
-proc RenderGlyph_Solid*(font: PFont; ch: uint16; fg: TColor): PSurface {.
-=======
-proc renderGlyphSolid*(font: FontPtr; ch: Uint16; fg: Color): SurfacePtr {.
->>>>>>> f3583d83
+proc renderGlyphSolid*(font: FontPtr; ch: uint16; fg: Color): SurfacePtr {.
   importc: "TTF_RenderGlyph_Solid".}
 
 proc renderTextShaded*(font: FontPtr; text: cstring; fg, bg: Color): SurfacePtr {.
   importc: "TTF_RenderText_Shaded".}
 proc renderUtf8Shaded*(font: FontPtr; text: cstring; fg, bg: Color): SurfacePtr {.
   importc: "TTF_RenderUTF8_Shaded".}
-<<<<<<< HEAD
-proc RenderUNICODE_Shaded*(font: PFont; text: ptr uint16; 
-  fg, bg: TColor): PSurface {.importc: "TTF_RenderUNICODE_Shaded".}
-=======
-proc renderUnicodeShaded*(font: FontPtr; text: ptr Uint16;
+proc renderUnicodeShaded*(font: FontPtr; text: ptr uint16;
   fg, bg: Color): SurfacePtr {.importc: "TTF_RenderUNICODE_Shaded".}
->>>>>>> f3583d83
 # Create an 8-bit palettized surface and render the given glyph at
 #   high quality with the given font and colors.  The 0 pixel is background,
 #   while other pixels have varying degrees of the foreground color.
@@ -190,11 +148,7 @@
 #   direction, and aligned normally in the Y direction.
 #   This function returns the new surface, or NULL if there was an error.
 #
-<<<<<<< HEAD
-proc RenderGlyph_Shaded*(font: PFont; ch: uint16; fg, bg: TColor): PSurface {.
-=======
-proc renderGlyphShaded*(font: FontPtr; ch: Uint16; fg, bg: Color): SurfacePtr {.
->>>>>>> f3583d83
+proc renderGlyphShaded*(font: FontPtr; ch: uint16; fg, bg: Color): SurfacePtr {.
   importc: "TTF_RenderGlyph_Shaded".}
 # Create a 32-bit ARGB surface and render the given text at high quality,
 #   using alpha blending to dither the font with the given color.
@@ -204,68 +158,39 @@
   importc: "TTF_RenderText_Blended".}
 proc renderUtf8Blended*(font: FontPtr; text: cstring; fg: Color): SurfacePtr {.
   importc: "TTF_RenderUTF8_Blended".}
-<<<<<<< HEAD
-proc RenderUNICODE_Blended*(font: PFont; text: ptr uint16; 
-  fg: TColor): PSurface {.importc: "TTF_RenderUNICODE_Blended".}
-=======
-proc renderUnicodeBlended*(font: FontPtr; text: ptr Uint16;
+proc renderUnicodeBlended*(font: FontPtr; text: ptr uint16;
   fg: Color): SurfacePtr {.importc: "TTF_RenderUNICODE_Blended".}
->>>>>>> f3583d83
 # Create a 32-bit ARGB surface and render the given text at high quality,
 #   using alpha blending to dither the font with the given color.
 #   Text is wrapped to multiple lines on line endings and on word boundaries
 #   if it extends beyond wrapLength in pixels.
 #   This function returns the new surface, or NULL if there was an error.
 #
-<<<<<<< HEAD
-proc RenderText_Blended_Wrapped*(font: PFont; text: cstring; fg: TColor; 
-  wrapLength: uint32): PSurface {.importc: "TTF_RenderText_Blended_Wrapped".}
-proc RenderUTF8_Blended_Wrapped*(font: PFont; text: cstring; fg: TColor; 
-  wrapLength: uint32): PSurface {.importc: "TTF_RenderUTF8_Blended_Wrapped".}
-proc RenderUNICODE_Blended_Wrapped*(font: PFont; text: ptr uint16; fg: TColor;
-  wrapLength: uint32): PSurface  {.importc: "TTF_RenderUNICODE_Blended_Wrapped".}
-=======
-proc renderTextBlendedWrapped*(font: FontPtr; text: cstring; fg: Color; wrapLength: Uint32):
+proc renderTextBlendedWrapped*(font: FontPtr; text: cstring; fg: Color; wrapLength: uint32):
   SurfacePtr {.importc: "TTF_RenderText_Blended_Wrapped".}
 proc renderUtf8BlendedWrapped*(font: FontPtr; text: cstring; fg: Color;
-  wrapLength: Uint32): SurfacePtr {.importc: "TTF_RenderUTF8_Blended_Wrapped".}
-proc renderUnicodeBlendedWrapped*(font: FontPtr; text: ptr Uint16; fg: Color;
-  wrapLength: Uint32): SurfacePtr  {.importc: "TTF_RenderUNICODE_Blended_Wrapped".}
->>>>>>> f3583d83
+  wrapLength: uint32): SurfacePtr {.importc: "TTF_RenderUTF8_Blended_Wrapped".}
+proc renderUnicodeBlendedWrapped*(font: FontPtr; text: ptr uint16; fg: Color;
+  wrapLength: uint32): SurfacePtr  {.importc: "TTF_RenderUNICODE_Blended_Wrapped".}
 # Create a 32-bit ARGB surface and render the given glyph at high quality,
 #   using alpha blending to dither the font with the given color.
 #   The glyph is rendered without any padding or centering in the X
 #   direction, and aligned normally in the Y direction.
 #   This function returns the new surface, or NULL if there was an error.
 #
-<<<<<<< HEAD
-proc RenderGlyph_Blended*(font: PFont; ch: uint16; fg: TColor): PSurface {.
-=======
-proc renderGlyphBlended*(font: FontPtr; ch: Uint16; fg: Color): SurfacePtr {.
->>>>>>> f3583d83
+proc renderGlyphBlended*(font: FontPtr; ch: uint16; fg: Color): SurfacePtr {.
   importc: "TTF_RenderGlyph_Blended".}
 
 
 #
-<<<<<<< HEAD
-#/* Close an opened font file 
-proc Close*(font: PFont) {.importc: "TTF_CloseFont".}
-# De-initialize the TTF engine 
-proc TTF_Quit*() {.importc: "TTF_Quit".}
-# Check if the TTF engine is initialized 
-proc TTF_WasInit*(): Bool32 {.importc: "TTF_WasInit".}
-# Get the kerning size of two glyphs 
-proc GetFontKerningSize*(font: PFont; prev_index, indx: cint): cint {.
-=======
 #/* Close an opened font file
 proc close*(font: FontPtr) {.importc: "TTF_CloseFont".}
 # De-initialize the TTF engine
 proc ttfQuit*() {.importc: "TTF_Quit".}
 # Check if the TTF engine is initialized
-proc ttfWasInit*(): Bool32 {.importc: "TTF_WasInit".}
+proc ttfWasInit*(): bool {.importc: "TTF_WasInit".}
 # Get the kerning size of two glyphs
 proc getFontKerningSize*(font: FontPtr; prev_index, indx: cint): cint {.
->>>>>>> f3583d83
   importc: "TTF_GetFontKerningSize".}
 
 {.pop.}
